--- conflicted
+++ resolved
@@ -1,25 +1,6 @@
 <template>
-<<<<<<< HEAD
-	<v-list-item v-if="section.children === undefined" :to="section.to" :dense="dense" :value="section.to">
-		<v-list-item-icon v-if="section.icon !== undefined"><v-icon :name="section.icon" /></v-list-item-icon>
-		<v-list-item-content>
-			<v-list-item-title>{{ section.name }}</v-list-item-title>
-		</v-list-item-content>
-	</v-list-item>
-	<div v-else-if="section.flat === true">
-		<v-divider></v-divider>
-		<navigation-list-item
-			v-for="(childSection, index) in section.children"
-			:key="index"
-			:section="childSection"
-			dense
-		/>
-	</div>
-	<v-list-group v-else :multiple="false" :value="section.to" disableGroupableParent>
-=======
 	<v-divider v-if="section.divider" />
-	<v-list-group v-else-if="section.children" :dense="dense">
->>>>>>> 6ee74e06
+	<v-list-group v-else-if="section.children" :dense="dense" :multiple="false" :value="section.to">
 		<template #activator>
 			<v-list-item-icon v-if="section.icon !== undefined"><v-icon :name="section.icon" /></v-list-item-icon>
 			<v-list-item-content>
@@ -34,7 +15,7 @@
 		/>
 	</v-list-group>
 
-	<v-list-item v-else :to="`/docs${section.to}`" :dense="dense">
+	<v-list-item v-else :to="`/docs${section.to}`" :dense="dense" :value="section.to">
 		<v-list-item-icon v-if="section.icon !== undefined"><v-icon :name="section.icon" /></v-list-item-icon>
 		<v-list-item-content>
 			<v-list-item-text>{{ section.name }}</v-list-item-text>
@@ -43,13 +24,8 @@
 </template>
 
 <script lang="ts">
-<<<<<<< HEAD
 import { defineComponent, PropType, computed } from '@vue/composition-api';
-import { Section } from './sections';
-=======
-import { defineComponent, PropType } from '@vue/composition-api';
 import { Link, Group } from '@directus/docs';
->>>>>>> 6ee74e06
 
 export default defineComponent({
 	name: 'navigation-list-item',
